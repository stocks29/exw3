defmodule ExW3 do

  @spec keccak256(binary()) :: binary()
  @doc "Returns a 0x prepended 32 byte hash of the input string"
  def keccak256(string) do
    Enum.join(["0x", ExthCrypto.Hash.Keccak.kec(string) |> Base.encode16(case: :lower)], "")
  end
  
  @spec bytes_to_string(binary()) :: binary()
  @doc "converts Ethereum style bytes to string"
  def bytes_to_string(bytes) do
    bytes
    |> Base.encode16(case: :lower)
    |> String.replace_trailing("0", "")
    |> Base.decode16!(case: :lower)
  end

  @spec format_address(binary()) :: integer()
  @doc "Converts an Ethereum address into a form that can be used by the ABI encoder"
  def format_address(address) do
    address
    |> String.slice(2..-1)
    |> Base.decode16!(case: :lower)
    |> :binary.decode_unsigned
  end

  @spec to_address(binary()) :: binary()
  @doc "Converts bytes to Ethereum address"
  def to_address(bytes) do
    Enum.join(["0x", bytes |> Base.encode16(case: :lower)], "")
  end

  @spec to_checksum_address(binary()) :: binary()
  @doc "returns a checksummed address"
  def to_checksum_address(address) do
    address = String.replace(address, ~r/^0x/, "")

    hash = ExthCrypto.Hash.Keccak.kec(String.downcase(address))
           |> Base.encode16(case: :lower)
           |> String.replace(~r/^0x/, "")

    keccak_hash_list = hash
    |> String.split("", trim: true)
    |> Enum.map(fn (x) -> elem(Integer.parse(x, 16),0) end)

    list_arr = for n <- 0..String.length(address)-1 do
      number = Enum.at(keccak_hash_list, n)
      cond do
        number >= 8 -> String.upcase(String.at(address, n))
        true -> String.downcase(String.at(address, n))
      end
    end

    "0x" <> List.to_string(list_arr)
  end
	
  @doc "checks if the address is a valid checksummed address"
  @spec is_valid_checksum_address(binary()) :: boolean()
  def is_valid_checksum_address(address) do
    to_checksum_address(address) == address
  end

  @spec accounts() :: list()
  @doc "returns all available accounts"
  def accounts do
    case Ethereumex.HttpClient.eth_accounts() do
      {:ok, accounts} -> accounts
      err -> err
    end
  end

  @spec to_decimal(binary()) :: number()
  @doc "Converts ethereum hex string to decimal number"
  def to_decimal(hex_string) do
    hex_string
    |> String.slice(2..-1)
    |> String.to_integer(16)
  end

  @spec block_number() :: integer()
  @doc "Returns the current block number"
  def block_number do
    case Ethereumex.HttpClient.eth_block_number() do
      {:ok, block_number} ->
        block_number |> to_decimal

      err ->
        err
    end
  end

  @spec balance(binary()) :: integer()
  @doc "Returns current balance of account"
  def balance(account) do
    case Ethereumex.HttpClient.eth_get_balance(account) do
      {:ok, balance} ->
        balance |> to_decimal

      err ->
        err
    end
  end

  @spec keys_to_decimal(%{}, []) :: %{}
  def keys_to_decimal(map, keys) do
    Map.new(
      Enum.map(keys, fn k ->
        {k, Map.get(map, k) |> to_decimal}
      end)
    )
  end

  @spec tx_receipt(binary()) :: %{}
  @doc "Returns transaction receipt for specified transaction hash(id)"
  def tx_receipt(tx_hash) do
    case Ethereumex.HttpClient.eth_get_transaction_receipt(tx_hash) do
      {:ok, receipt} ->
        Map.merge(
          receipt,
          keys_to_decimal(receipt, ["blockNumber", "cumulativeGasUsed", "gasUsed"])
        )

      err ->
        err
    end
  end

  @spec block(integer()) :: any()
  @doc "Returns block data for specified block number"
  def block(block_number) do
    case Ethereumex.HttpClient.eth_get_block_by_number(block_number, true) do
      {:ok, block} -> block
      err -> err
    end
  end

  @spec new_filter(%{}) :: binary()
  @doc "Creates a new filter, returns filter id"
  def new_filter(map) do
    case Ethereumex.HttpClient.eth_new_filter(map) do
      {:ok, filter_id} -> filter_id
      err -> err
    end
  end

  def get_filter_changes(filter_id) do
    case Ethereumex.HttpClient.eth_get_filter_changes(filter_id) do
      {:ok, changes} -> changes
      err -> err
    end
  end

  @spec uninstall_filter(binary()) :: boolean()
  def uninstall_filter(filter_id) do
    case Ethereumex.HttpClient.eth_uninstall_filter(filter_id) do
      {:ok, result} -> result
      err -> err
    end
  end

  @spec mine(integer()) :: any()
  @doc "Mines number of blocks specified. Default is 1"
  def mine(num_blocks \\ 1) do
    for _ <- 0..(num_blocks - 1) do
      Ethereumex.HttpClient.request("evm_mine", [], [])
    end
  end

  @spec encode_event(binary()) :: binary()
  @doc "Encodes event based on signature"
  def encode_event(signature) do
    ExthCrypto.Hash.Keccak.kec(signature) |> Base.encode16(case: :lower)
  end

  @spec decode_event(binary(), binary()) :: any()
  @doc "Decodes event based on given data and provided signature"
  def decode_event(data, signature) do
    formatted_data =
      data
      |> String.slice(2..-1)
      |> Base.decode16!(case: :lower)

    fs = ABI.FunctionSelector.decode(signature)

    ABI.TypeDecoder.decode(formatted_data, fs)
  end

  @spec reformat_abi([]) :: %{}
  @doc "Reformats abi from list to map with event and function names as keys"
  def reformat_abi(abi) do

    abi
    |> Enum.map(&map_abi/1)
    |> Map.new

  end

  @spec load_abi(binary()) :: []
  @doc "Loads the abi at the file path and reformats it to a map"
  def load_abi(file_path) do
    file = File.read(Path.join(System.cwd(), file_path))

    case file do
      {:ok, abi} -> reformat_abi(Poison.Parser.parse!(abi))
      err -> err
    end
  end

  @spec load_bin(binary()) :: binary()
  @doc "Loads the bin ar the file path"
  def load_bin(file_path) do
    file = File.read(Path.join(System.cwd(), file_path))

    case file do
      {:ok, bin} -> bin
      err -> err
    end
  end

  @spec decode_output(%{}, binary(), binary()) :: []
  @doc "Decodes output based on specified functions return signature"
  def decode_output(abi, name, output) do
    {:ok, trim_output} =
      String.slice(output, 2..String.length(output)) |> Base.decode16(case: :lower)

    output_types = Enum.map(abi[name]["outputs"], fn x -> x["type"] end)
    types_signature = Enum.join(["(", Enum.join(output_types, ","), ")"])
    output_signature = "#{name}(#{types_signature})"

    outputs =
      ABI.decode(output_signature, trim_output)
      |> List.first()
      |> Tuple.to_list()

    outputs
  end

  @spec types_signature(%{}, binary()) :: binary()
  @doc "Returns the type signature of a given function"
  def types_signature(abi, name) do
    input_types = Enum.map(abi[name]["inputs"], fn x -> x["type"] end)
    types_signature = Enum.join(["(", Enum.join(input_types, ","), ")"])
    types_signature
  end

  @spec method_signature(%{}, binary()) :: binary()
  @doc "Returns the 4 character method id based on the hash of the method signature"
  def method_signature(abi, name) do
    if abi[name] do
      input_signature = "#{name}#{types_signature(abi, name)}" |> ExthCrypto.Hash.Keccak.kec()

      # Take first four bytes
      <<init::binary-size(4), _rest::binary>> = input_signature
      init
    else
      raise "#{name} method not found in the given abi"
    end
  end

  @spec encode_data(binary(), []) :: binary()
  @doc "Encodes data into Ethereum hex string based on types signature"
  def encode_data(types_signature, data) do
    ABI.TypeEncoder.encode_raw(
      [List.to_tuple(data)],
      ABI.FunctionSelector.decode_raw(types_signature)
    )
  end

  @spec encode_method_call(%{}, binary(), []) :: binary()
  @doc "Encodes data and appends it to the encoded method id"
  def encode_method_call(abi, name, input) do
    encoded_method_call =
      method_signature(abi, name) <> encode_data(types_signature(abi, name), input)

    encoded_method_call |> Base.encode16(case: :lower)
  end

  @spec encode_input(%{}, binary(), []) :: binary()
  @doc "Encodes input from a method call based on function signature"
  def encode_input(abi, name, input) do
    if abi[name]["inputs"] do
      input_types = Enum.map(abi[name]["inputs"], fn x -> x["type"] end)
      types_signature = Enum.join(["(", Enum.join(input_types, ","), ")"])
      input_signature = "#{name}#{types_signature}" |> ExthCrypto.Hash.Keccak.kec()

      # Take first four bytes
      <<init::binary-size(4), _rest::binary>> = input_signature

      encoded_input =
        init <>
          ABI.TypeEncoder.encode_raw(
            [List.to_tuple(input)],
            ABI.FunctionSelector.decode_raw(types_signature)
          )

      encoded_input |> Base.encode16(case: :lower)
    else
      raise "#{name} method not found with the given abi"
    end
  end

  # ABI mapper

  defp map_abi(x) do
    case {x["name"], x["type"]} do
      {nil, "constructor"} -> {:constructor, x}
      {nil, "fallback"} -> {:fallback, x}
      {name, _} -> {name, x}
    end
  end

  defmodule Poller do
    use GenServer

    def start_link do
      GenServer.start_link(__MODULE__, [], name: EventPoller)
    end

    def filter(filter_id) do
      GenServer.cast(EventPoller, {:filter, filter_id})
    end

    @impl true
    def init(state) do
      schedule_work() # Schedule work to be performed on start
      {:ok, state}
    end

    @impl true
    def handle_cast({:filter, filter_id}, state) do
      {:noreply, [filter_id | state]}
    end

    @impl true
    def handle_info(:work, state) do
      # Do the desired work here
      Enum.each state, fn filter_id ->
	send Listener, {:event, filter_id, ExW3.get_filter_changes(filter_id)}
      end
      
      schedule_work() # Reschedule once more
      {:noreply, state}
    end

    defp schedule_work() do
      Process.send_after(self(), :work, 500) # In 1/2 sec
    end
  end
  
  defmodule EventListener do
    def start_link do
      Poller.start_link()
      {:ok, pid} = Task.start_link(fn -> loop(%{}) end)
      Process.register(pid, Listener)
      :ok
    end

    def filter(filter_id, event_signature, event_fields, pid) do
      Poller.filter(filter_id)
      send Listener, {:filter, filter_id, event_signature, event_fields, pid}
    end

    def listen(callback) do
      receive do
	{:event, result} -> apply callback, [result]
      end
      listen(callback)
    end
    
    defp loop(state) do
      receive do
	{:filter, filter_id, event_signature, event_fields, pid} ->
	  loop(Map.put(state, filter_id, %{pid: pid, signature: event_signature, names: event_fields}))
	{:event, filter_id, logs} ->
	  filter_attributes = Map.get(state, filter_id)
	  unless logs == [] do
	    Enum.each(logs, fn log ->
	      data = Map.get(log, "data")
	      new_data = Enum.zip(filter_attributes[:names], ExW3.decode_event(data, filter_attributes[:signature])) |> Enum.into(%{})
	      new_log = Map.put(log, "data", new_data)
	      send filter_attributes[:pid], {:event, {filter_id, new_log}}
	    end)
	  end
	  loop(state)
      end
    end
  end

  defmodule Contract do
    use GenServer

    # Client

    @spec start_link(atom(), list()) :: {:ok, pid()}
    @doc "Begins a Contract GenServer with specified name and state"
    def start_link(name, state) do
      GenServer.start_link(__MODULE__, state, name: name)
    end

    @spec deploy(pid(), []) :: {:ok, []}
    @doc "Deploys contracts with given arguments"
    def deploy(pid, args) do
      GenServer.call(pid, {:deploy, args})
    end

    @spec at(pid(), binary()) :: :ok
    @doc "Sets the current Contract GenServer's address to given address"
    def at(pid, address) do
      GenServer.cast(pid, {:at, address})
    end

    @spec address(pid()) :: {:ok, binary()}
    @doc "Returns the current Contract GenServer's address"
    def address(pid) do
      GenServer.call(pid, :address)
    end

    @spec call(pid(), keyword(), []) :: {:ok, any()}
    @doc "Use a Contract's method with an eth_call"
    def call(pid, method_name, args \\ []) do
      GenServer.call(pid, {:call, {method_name, args}})
    end

    @spec send(pid(), keyword(), [], %{}) :: {:ok, binary()}
    @doc "Use a Contract's method with an eth_sendTransaction"
    def send(pid, method_name, args, options) do
      GenServer.call(pid, {:send, {method_name, args, options}})
    end

    @spec tx_receipt(pid(), binary()) :: %{}
    @doc "Returns a formatted transaction receipt for the given transaction hash(id)"
    def tx_receipt(pid, tx_hash) do
      GenServer.call(pid, {:tx_receipt, tx_hash})
    end

    def filter(pid, event_name, other_pid, event_data \\ %{}) do
      GenServer.call(pid, {:filter, {event_name, other_pid, event_data}})
    end

    # Server

    def init(state) do
      if state[:abi] do
	{:ok, state ++ init_events(state[:abi])}
      else
        raise "ABI not provided upon initialization"
      end
    end

    defp init_events(abi) do
      events =
        Enum.filter(abi, fn {_, v} ->
          v["type"] == "event"
        end)

      names_and_signature_types_map =
        Enum.map(events, fn {name, v} ->
          types = Enum.map(v["inputs"], &Map.get(&1, "type"))
          names = Enum.map(v["inputs"], &Map.get(&1, "name"))
          signature = Enum.join([name, "(", Enum.join(types, ","), ")"])

	  encoded_event_signature = "0x#{ExW3.encode_event(signature)}"

          {{encoded_event_signature, %{signature: signature, names: names}}, {name, encoded_event_signature}}
        end)

      signature_types_map =
	Enum.map(names_and_signature_types_map, fn {signature_types, _} ->
	  signature_types
	end)

      names_map =
	Enum.map(names_and_signature_types_map, fn {_, names} ->
	  names
	end)

      [events: Enum.into(signature_types_map, %{}), event_names: Enum.into(names_map, %{})]
    end

    # Helpers

    def deploy_helper(bin, abi, args) do
      constructor_arg_data =
        if arguments = args[:args] do
          constructor_abi =
            Enum.find(abi, fn {_, v} ->
              v["type"] == "constructor"
            end)

          if constructor_abi do
            {_, constructor} = constructor_abi
            input_types = Enum.map(constructor["inputs"], fn x -> x["type"] end)
            types_signature = Enum.join(["(", Enum.join(input_types, ","), ")"])

            if Enum.count(input_types) != Enum.count(arguments) do
                IO.warn("Number of provided arguments is invalid")
            end

            bin <> (ExW3.encode_data(types_signature, arguments) |> Base.encode16(case: :lower))
          else
            IO.warn("Could not find a constructor")
            bin
          end
        else
          bin
        end

      gas = ExW3.encode_data("(uint)", [args[:options][:gas]]) |> Base.encode16(case: :lower)

      tx = %{
        from: args[:options][:from],
        data: "0x#{constructor_arg_data}",
        gas: "0x#{gas}"
      }

      {:ok, tx_hash} = Ethereumex.HttpClient.eth_send_transaction(tx)

      {:ok, tx_receipt} = Ethereumex.HttpClient.eth_get_transaction_receipt(tx_hash)

      {tx_receipt["contractAddress"], tx_hash}
    end

    def eth_call_helper(address, abi, method_name, args) do
      result =
        Ethereumex.HttpClient.eth_call(%{
          to: address,
          data: "0x#{ExW3.encode_method_call(abi, method_name, args)}"
        })

      case result do
        {:ok, data} -> ([:ok] ++ ExW3.decode_output(abi, method_name, data)) |> List.to_tuple()
        {:error, err} -> {:error, err}
      end
    end

    def eth_send_helper(address, abi, method_name, args, options) do
      gas = ExW3.encode_data("(uint)", [options[:gas]]) |> Base.encode16(case: :lower)
      Ethereumex.HttpClient.eth_send_transaction(
        Map.merge(
          %{
            to: address,
            data: "0x#{ExW3.encode_method_call(abi, method_name, args)}"
          },
          Map.put(options, :gas, "0x#{gas}")
        )
      )
    end


    # Options' checkers

    defp check_option(nil, error_atom), do: {:error, error_atom}
    defp check_option([], error_atom), do: {:error, error_atom}
    defp check_option([head | tail], atom) when head != nil,  do: {:ok, head}
    defp check_option([_head | tail], atom), do: check_option(tail, atom)
    defp check_option(value, _atom), do: {:ok, value}

    # Casts

    def handle_cast({:at, address}, state) do
      {:noreply, [{:address, address} | state]}
    end

    def handle_call({:filter, {event_name, other_pid, event_data}}, _from, state) do
      unless Process.whereis(Listener) do
	raise "EventListener process not alive. Call ExW3.EventListener.start_link before using ExW3.Contract.subscribe"
      end
      payload = Map.merge(%{address: state[:address], topics: [state[:event_names][event_name]]}, event_data)
      filter_id = ExW3.new_filter(payload)
      event_signature = state[:events][state[:event_names][event_name]][:signature]
      event_fields = state[:events][state[:event_names][event_name]][:names]
      EventListener.filter(filter_id, event_signature, event_fields, other_pid)
      {:reply, filter_id, state ++ [event_name, filter_id]}
    end

    # Calls

    def handle_call({:deploy, args}, _from, state) do
<<<<<<< HEAD
      with {:ok, _} <- check_option(args[:options][:from], :missing_sender),
           {:ok,_} <- check_option(args[:options][:gas], :missing_gas),
           {:ok, bin} <- check_option([state[:bin], args[:bin]], :missing_binary)
       do
         result = {:ok, deploy_helper(bin, state[:abi], args)}
=======
      with {:ok, bin} <- check_option([state[:bin], args[:bin]], :missing_binary)
       do
        {contract_addr, tx_hash} = deploy_helper(bin, state[:abi], args)
         result = {:ok, contract_addr, tx_hash}
>>>>>>> 0c315833
        {:reply, result , state}
       else
         err -> {:reply, err, state}
       end
    end

    def handle_call(:address, _from, state) do
      {:reply, state[:address], state}
    end

    def handle_call({:call, {method_name, args}}, _from, state) do
      with {:ok, address} <- check_option(state[:address], :missing_address)
        do
          result = eth_call_helper(address, state[:abi], Atom.to_string(method_name), args)
         {:reply, result, state}
        else
         err -> {:reply, err, state}
      end
    end

    def handle_call({:send, {method_name, args, options}}, _from, state) do
      with {:ok, address} <- check_option(state[:address], :missing_address),
           {:ok, _} <- check_option(options[:from], :missing_sender),
           {:ok, _} <- check_option(options[:gas], :missing_gas)
        do
          result = eth_send_helper(address, state[:abi], Atom.to_string(method_name), args, options)
          {:reply, result, state}
        else
          err -> {:reply, err, state}
      end
    end

    def handle_call({:tx_receipt, tx_hash}, _from, state) do
      receipt = ExW3.tx_receipt(tx_hash)
      events = state[:events]
      logs = receipt["logs"]

      formatted_logs =
        Enum.map(logs, fn log ->
          topic = Enum.at(log["topics"], 0)
          event = Map.get(events, topic)

          if event do
            Enum.zip(event[:names], ExW3.decode_event(log["data"], event[:signature]))
            |> Enum.into(%{})
          else
            nil
          end
        end)

      {:reply, {:ok, {receipt, formatted_logs}}, state}
    end
  end
  
end<|MERGE_RESOLUTION|>--- conflicted
+++ resolved
@@ -576,18 +576,12 @@
     # Calls
 
     def handle_call({:deploy, args}, _from, state) do
-<<<<<<< HEAD
       with {:ok, _} <- check_option(args[:options][:from], :missing_sender),
            {:ok,_} <- check_option(args[:options][:gas], :missing_gas),
            {:ok, bin} <- check_option([state[:bin], args[:bin]], :missing_binary)
        do
-         result = {:ok, deploy_helper(bin, state[:abi], args)}
-=======
-      with {:ok, bin} <- check_option([state[:bin], args[:bin]], :missing_binary)
-       do
         {contract_addr, tx_hash} = deploy_helper(bin, state[:abi], args)
-         result = {:ok, contract_addr, tx_hash}
->>>>>>> 0c315833
+        result = {:ok, contract_addr, tx_hash}
         {:reply, result , state}
        else
          err -> {:reply, err, state}
