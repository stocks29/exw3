--- conflicted
+++ resolved
@@ -3,21 +3,6 @@
 
   def project do
     [
-<<<<<<< HEAD
-     app: :exw3,
-     version: "0.4.4",
-     elixir: "~> 1.10",
-     build_embedded: Mix.env == :prod,
-     start_permanent: Mix.env == :prod,
-     deps: deps(),
-     description: description(),
-     package: package(),
-     name: "exw3",
-     source_url: "https://github.com/hswick/exw3",
-     dialyzer: [
-       remove_defaults: [:unknown]
-     ]
-=======
       app: :exw3,
       version: "0.4.4",
       elixir: "~> 1.10",
@@ -31,7 +16,6 @@
       dialyzer: [
         remove_defaults: [:unknown]
       ]
->>>>>>> 228687d3
     ]
   end
 
